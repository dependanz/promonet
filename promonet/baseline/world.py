--- conflicted
+++ resolved
@@ -65,11 +65,7 @@
 
     # Maybe pitch-shift
     if pitch is not None:
-<<<<<<< HEAD
         target_pitch = pitch.squeeze().numpy().astype(np.float64)
-=======
-        pitch = pitch.squeeze().numpy().astype(np.float64)
->>>>>>> e64c65f6
 
     # Synthesize using modified parameters
     vocoded = pyworld.synthesize(
@@ -82,17 +78,8 @@
     # Convert to torch
     vocoded = torch.from_numpy(vocoded)[None]
 
-<<<<<<< HEAD
     # Ensure correct length
     length = promonet.convert.frames_to_samples(len(target_pitch))
-=======
-    # Maybe scale loudness
-    if loudness is not None:
-        vocoded = promonet.loudness.scale(vocoded, loudness)
-
-    # Ensure correct length
-    length = promonet.convert.frames_to_samples(len(pitch))
->>>>>>> e64c65f6
     if vocoded.shape[1] != length:
         temp = torch.zeros((1, length))
         crop_point = min(length, vocoded.shape[1])
@@ -148,11 +135,7 @@
         grid_files,
         loudness_files,
         pitch_files)
-<<<<<<< HEAD
     for item in torchutil.iterator(iterator, 'world', total=len(audio_files)):
-=======
-    for item in torchutil.iterator(iterator, 'psola', total=len(audio_files)):
->>>>>>> e64c65f6
         from_file_to_file(*item)
 
 
@@ -181,8 +164,6 @@
     frame_period = promonet.HOPSIZE / promonet.SAMPLE_RATE * 1000.
 
     # Extract pitch
-<<<<<<< HEAD
-    # TODO - padding compensation for precise alignment
     samples = promonet.convert.frames_to_samples(frames)
     pitch, time = pyworld.dio(
         audio,
@@ -193,16 +174,6 @@
         allowed_range=ALLOWED_RANGE)
     pitch = pitch[:frames]
     time = time[:frames]
-=======
-    frames = promonet.convert.samples_to_frames(len(audio))
-    samples = promonet.convert.frames_to_samples(frames)
-    pitch, time = pyworld.dio(audio[:samples],
-                              promonet.SAMPLE_RATE,
-                              frame_period=frame_period,
-                              f0_floor=promonet.FMIN,
-                              f0_ceil=promonet.FMAX,
-                              allowed_range=ALLOWED_RANGE)
->>>>>>> e64c65f6
 
     # Postprocess pitch
     pitch = pyworld.stonemask(audio, pitch, time, promonet.SAMPLE_RATE)
