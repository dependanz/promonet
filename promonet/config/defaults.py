--- conflicted
+++ resolved
@@ -83,11 +83,7 @@
 # Pass speech representation through the latent
 LATENT_SHORTCUT = False
 
-<<<<<<< HEAD
 # Whether to slice during training
-=======
-#Whether to slice for generator during training
->>>>>>> 9d6a5fa3
 SLICING = True
 
 # Whether to use an embedding layer for pitch
