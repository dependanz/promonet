MODULE = 'promonet'

# Configuration name
CONFIG = 'w2v2fb'

# The model to use. One of [
#     'end-to-end',
#     'hifigan',
#     'psola',
#     'two-stage',
#     'vits',
#     'vocoder',
#     'world'
# ]
MODEL = 'end-to-end'

# Pitch conditioning
PITCH_FEATURES = True

# Phonemic posteriorgram conditioning
PPG_FEATURES = True
PPG_MODEL = 'w2v2fb'
<<<<<<< HEAD
=======
NUM_WORKERS = 6
>>>>>>> 50be44ca
PPG_CHANNELS = 42<|MERGE_RESOLUTION|>--- conflicted
+++ resolved
@@ -20,8 +20,5 @@
 # Phonemic posteriorgram conditioning
 PPG_FEATURES = True
 PPG_MODEL = 'w2v2fb'
-<<<<<<< HEAD
-=======
 NUM_WORKERS = 6
->>>>>>> 50be44ca
 PPG_CHANNELS = 42